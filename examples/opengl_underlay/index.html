<!DOCTYPE html>

<!-- Copyright © SixtyFPS GmbH <info@sixtyfps.io> -->
<!-- SPDX-License-Identifier: (GPL-3.0-only OR LicenseRef-SixtyFPS-commercial) -->

<html>
<!--
    This is a static html file used to display the wasm build.
    In order to generate the build
     - uncomment the #wasm# lines in Cargo.toml
     - Run `wasm-pack build --release --target web` in this directory.
  -->

<head>
  <meta charset="UTF-8">
  <title>SixtyFPS OpenGL Underlay Example (Web Assembly version)</title>
</head>
<style>
  * {
    box-sizing: border-box;
  }

  body {
    background: radial-gradient(108.19% 165.77% at 1.67% -32.72%, #2C2F36 10%, #040708 96.35%);
    color: white;
    text-align: center;
    max-width: 1100px;
    margin: 0px auto;
    min-height: 100vh;
  }

  p:not(.links) {
    text-align: left;
    padding: 1ex 5ex;
  }

  h1 {
    text-align: left;
    padding: 0.5ex 1ex
  }

  a {
    color: #DBFF00
  }

  a:not(:hover) {
    text-decoration: none;
  }


  canvas:focus {
    outline: none;
    touch-action: none;
  }

  /* beautify ignore:start */
  .spinner:before {
    content: ''; box-sizing: border-box; position: absolute;
    top: 50%; left: 50%; width: 100px; height: 100px;
    margin-top: -10px; margin-left: -10px;
    border-radius: 50%;  border: 2px solid transparent;
    border-top-color: #07d; border-bottom-color: #07d;
    animation: spinner 1s ease infinite;
  }
  @keyframes spinner { to { transform: rotate(360deg); } }
  /* beautify ignore:end */
</style>

<body>
<<<<<<< HEAD
  <p>This is the <a href="https://sixtyfps.io">SixtyFPS</a> OpenGL Underlay example compiled to WebAssembly. It
    demonstrates an OpenGL rendered scene under a SixtyFPS scene.</p>
=======
  <p>This is the <a href="https://sixtyfps.io">Slint</a> OpenGL Underlay example compiled to WebAssembly. It
    demonstrates an OpenGL rendered scene under a Slint scene.</p>
>>>>>>> e5483f28
  <div id="spinner" style="position: relative;">
    <div class="spinner">Loading...</div>
  </div>
  <canvas id="canvas" width="640" height="480"></canvas>
<<<<<<< HEAD
  <p>
=======
  <p class="links">
>>>>>>> e5483f28
    <a href="https://github.com/sixtyfpsui/sixtyfps/blob/master/examples/opengl_underlay/">
      View Source Code on GitHub</a>
  </p>
  <script type="module">
    import init from './pkg/opengl_underlay.js';
    init().finally(() => {
      document.getElementById("spinner").remove();
    });
  </script>
</body>

</html><|MERGE_RESOLUTION|>--- conflicted
+++ resolved
@@ -67,22 +67,13 @@
 </style>
 
 <body>
-<<<<<<< HEAD
-  <p>This is the <a href="https://sixtyfps.io">SixtyFPS</a> OpenGL Underlay example compiled to WebAssembly. It
-    demonstrates an OpenGL rendered scene under a SixtyFPS scene.</p>
-=======
   <p>This is the <a href="https://sixtyfps.io">Slint</a> OpenGL Underlay example compiled to WebAssembly. It
     demonstrates an OpenGL rendered scene under a Slint scene.</p>
->>>>>>> e5483f28
   <div id="spinner" style="position: relative;">
     <div class="spinner">Loading...</div>
   </div>
   <canvas id="canvas" width="640" height="480"></canvas>
-<<<<<<< HEAD
-  <p>
-=======
   <p class="links">
->>>>>>> e5483f28
     <a href="https://github.com/sixtyfpsui/sixtyfps/blob/master/examples/opengl_underlay/">
       View Source Code on GitHub</a>
   </p>
